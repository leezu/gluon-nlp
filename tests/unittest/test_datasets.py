# coding: utf-8

# Licensed to the Apache Software Foundation (ASF) under one
# or more contributor license agreements.  See the NOTICE file
# distributed with this work for additional information
# regarding copyright ownership.  The ASF licenses this file
# to you under the Apache License, Version 2.0 (the
# "License"); you may not use this file except in compliance
# with the License.  You may obtain a copy of the License at
#
#   http://www.apache.org/licenses/LICENSE-2.0
#
# Unless required by applicable law or agreed to in writing,
# software distributed under the License is distributed on an
# "AS IS" BASIS, WITHOUT WARRANTIES OR CONDITIONS OF ANY
# KIND, either express or implied.  See the License for the
# specific language governing permissions and limitations
# under the License.

from __future__ import print_function

import datetime
import json
import os
import random
import sys

from flaky import flaky
import mxnet as mx
import numpy as np
import pytest

import gluonnlp as nlp

if sys.version_info[0] == 3:
    _str_types = (str, )
else:
    _str_types = (str, unicode)


###############################################################################
# Registry
###############################################################################
def test_dataset_registry():
    @nlp.data.register(segment=['train'])
    class MyDataset(mx.gluon.data.Dataset):
        def __init__(self, segment='train'):
            pass

    my_dataset = nlp.data.create('MyDataset')

    with pytest.raises(RuntimeError):

        @nlp.data.register(segment='thisshouldbealistofarguments')
        class MyDataset2(mx.gluon.data.Dataset):
            def __init__(self, segment='train'):
                pass

    with pytest.raises(RuntimeError):

        @nlp.data.register(invalidargument=['train'])
        class MyDataset3(mx.gluon.data.Dataset):
            def __init__(self, segment='train'):
                pass

    @nlp.data.register()
    class MyDataset4(mx.gluon.data.Dataset):
        def __init__(self, segment='train'):
            pass

    my_dataset = nlp.data.create('MyDataset4')


    @nlp.data.register
    class MyDataset5(mx.gluon.data.Dataset):
        def __init__(self, segment='train'):
            pass

    my_dataset = nlp.data.create('MyDataset5')


###############################################################################
# Language model
###############################################################################
def test_wikitext2():
    train = nlp.data.WikiText2(
        segment='train', root=os.path.join('tests', 'data', 'wikitext-2'))
    val = nlp.data.WikiText2(
        segment='val', root=os.path.join('tests', 'data', 'wikitext-2'))
    test = nlp.data.WikiText2(
        segment='test', root=os.path.join('tests', 'data', 'wikitext-2'))
    train_freq, val_freq, test_freq = [nlp.data.utils.Counter(x) for x in [train[0], val[0], test[0]]]
    assert len(train[0]) == 2075677, len(train[0])
    assert len(train_freq) == 33278, len(train_freq)
    assert len(val[0]) == 216347, len(val[0])
    assert len(val_freq) == 13777, len(val_freq)
    assert len(test[0]) == 244102, len(test[0])
    assert len(test_freq) == 14143, len(test_freq)
    assert test_freq['English'] == 32, test_freq['English']

    vocab = nlp.Vocab(train_freq)
    serialized_vocab = vocab.to_json()
    assert len(serialized_vocab) == 962190, len(serialized_vocab)
    assert json.loads(serialized_vocab)['idx_to_token'] == vocab._idx_to_token

    train_data = train.bptt_batchify(vocab, 35, 80, last_batch='discard')
    assert len(train_data) == 741, len(train_data)

    for i, (data, target) in enumerate(train_data):
        mx.test_utils.assert_almost_equal(data[1:].asnumpy(), target[:-1].asnumpy())
        assert data.shape == target.shape == (35, 80)

    train_data = train.bptt_batchify(vocab, 35, 80, last_batch='keep')
    assert len(train_data) == 742, len(train_data)
    assert train_data[-1][0].shape[0] < 35
    for i, (data, target) in enumerate(train_data):
        mx.test_utils.assert_almost_equal(data[1:].asnumpy(), target[:-1].asnumpy())
        assert data.shape == target.shape

    train_freq, val_freq, test_freq = [nlp.data.utils.Counter(x) for x in [train[0], val[0], test[0]]]
    train = nlp.data.WikiText2(
        segment='train',
        skip_empty=False,
        root=os.path.join('tests', 'data', 'wikitext-2'))
    val = nlp.data.WikiText2(
        segment='val',
        skip_empty=False,
        root=os.path.join('tests', 'data', 'wikitext-2'))
    test = nlp.data.WikiText2(
        segment='test',
        skip_empty=False,
        root=os.path.join('tests', 'data', 'wikitext-2'))
    assert len(train[0]) == 2088628, len(train[0])
    assert len(train_freq) == 33278, len(train_freq)
    assert len(val[0]) == 217646, len(val[0])
    assert len(val_freq) == 13777, len(val_freq)
    assert len(test[0]) == 245569, len(test[0])
    assert len(test_freq) == 14143, len(test_freq)
    assert test_freq['English'] == 32, test_freq['English']
    batched_data = train.batchify(vocab, 80)
    assert batched_data.shape == (26107, 80)


def test_imdb():
    train = nlp.data.IMDB(
        root=os.path.join('tests', 'data', 'imdb'), segment='train')
    test = nlp.data.IMDB(
        root=os.path.join('tests', 'data', 'imdb'), segment='test')
    unsup = nlp.data.IMDB(
        root=os.path.join('tests', 'data', 'imdb'), segment='unsup')
    assert len(train) == 25000, len(train)
    assert len(test) == 25000, len(test)
    assert len(unsup) == 50000, len(unsup)

    for i, (data, score) in enumerate(train):
        assert isinstance(data, _str_types)
        assert score <= 4 or score >= 7

    for i, (data, score) in enumerate(test):
        assert isinstance(data, _str_types)
        assert score <= 4 or score >= 7

    for i, (data, score) in enumerate(unsup):
        assert isinstance(data, _str_types)
        assert score == 0


<<<<<<< HEAD
def test_text8():
    train = nlp.data.Text8(root='tests/data/text8', segment='train')
    assert len(train) == 1, len(train)
    assert len(train[0]) == 17005207, len(train[0])


###############################################################################
# Word similarity and relatedness datasets
###############################################################################
def test_wordsim353():
    for segment, length in [("relatedness", 252), ("similarity", 203)]:
        data = nlp.data.WordSim353(
            root='tests/data/wordsim353', segment=segment)
        assert len(data) == length, len(data)
        assert float(data[0][2])
=======
###############################################################################
# Word similarity and relatedness datasets
###############################################################################
def _assert_similarity_dataset(data):
    # Check datatypes
    assert isinstance(data[0][0], _str_types)
    assert isinstance(data[0][1], _str_types)
    assert np.isfinite(data[0][2])

    # Check score magnitude
    assert all(data.min <= row[2] <= data.max for row in data)


@flaky(max_runs=2, min_passes=1)
def test_wordsim353():
    for segment, length in (("all", 252 + 203), ("relatedness", 252),
                            ("similarity", 203)):
        data = nlp.data.WordSim353(segment=segment, root=os.path.join(
            'tests', 'externaldata', 'wordsim353'))
        assert len(data) == length, len(data)
        _assert_similarity_dataset(data)
>>>>>>> d4634077


def test_men():
    for segment, length in [("full", 3000), ("dev", 2000), ("test", 1000)]:
<<<<<<< HEAD
        data = nlp.data.MEN(root='tests/data/men', segment=segment)
        assert len(data) == length, len(data)
        assert float(data[0][2])


def test_radinsky_mturk():
    data = nlp.data.RadinskyMTurk(root='tests/data/radinsky')
    assert len(data) == 287
    assert float(data[0][2])


def test_rare_words():
    data = nlp.data.RareWords(root='tests/data/rarewords')
    assert len(data) == 2034
    assert float(data[0][2])


def test_simlex999():
    data = nlp.data.SimLex999(root='tests/data/simlex999')
    assert len(data) == 999
    assert float(data[0][3])


def test_simverb3500():
    data = nlp.data.SimVerb3500(root='tests/data/simverb3500')
    assert len(data) == 3500
    assert float(data[0][3])


def test_semeval17task2():
    for segment, length in [("trial", 18), ("test", 500)]:
        data = nlp.data.SemEval17Task2(
            root='tests/data/semeval17task2', segment=segment)
        assert len(data) == length
        assert float(data[0][2])
=======
        data = nlp.data.MEN(
            root=os.path.join('tests', 'data', 'men'), segment=segment)
        assert len(data) == length, len(data)
        _assert_similarity_dataset(data)


@flaky(max_runs=2, min_passes=1)
def test_radinsky_mturk():
    data = nlp.data.RadinskyMTurk(
        root=os.path.join('tests', 'externaldata', 'radinsky'))
    assert len(data) == 287
    _assert_similarity_dataset(data)


@flaky(max_runs=2, min_passes=1)
def test_verb143():
    data = nlp.data.BakerVerb143(
        root=os.path.join('tests', 'externaldata', 'verb143'))
    assert len(data) == 144
    _assert_similarity_dataset(data)


@flaky(max_runs=2, min_passes=1)
def test_verb130():
    data = nlp.data.YangPowersVerb130(
        root=os.path.join('tests', 'externaldata', 'verb130'))
    assert len(data) == 130
    _assert_similarity_dataset(data)


@flaky(max_runs=2, min_passes=1)
@pytest.mark.skipif(datetime.date.today() < datetime.date(2018, 5, 7),
                    reason='Disabled for 2 weeks due to server downtime.')
def test_rare_words():
    data = nlp.data.RareWords(
        root=os.path.join('tests', 'externaldata', 'rarewords'))
    assert len(data) == 2034
    _assert_similarity_dataset(data)


@flaky(max_runs=2, min_passes=1)
def test_simlex999():
    data = nlp.data.SimLex999(
        root=os.path.join('tests', 'externaldata', 'simlex999'))
    assert len(data) == 999
    _assert_similarity_dataset(data)


@flaky(max_runs=2, min_passes=1)
def test_simverb3500():
    data = nlp.data.SimVerb3500(
        root=os.path.join('tests', 'externaldata', 'simverb3500'))
    assert len(data) == 3500
    _assert_similarity_dataset(data)


@flaky(max_runs=2, min_passes=1)
def test_semeval17task2():
    for segment, length in [("trial", 18), ("test", 500)]:
        data = nlp.data.SemEval17Task2(
            root=os.path.join('tests', 'externaldata', 'semeval17task2'),
            segment=segment)
        assert len(data) == length
        _assert_similarity_dataset(data)
>>>>>>> d4634077


###############################################################################
# Word analogy datasets
###############################################################################
<<<<<<< HEAD
def test_googleanalogy():
    data = nlp.data.GoogleAnalogyTestSet(root='tests/data/google_analogy')

    df = data._data
    assert len(df[df["group"] == "syntactic"]) == 10675
    assert len(df[df["group"] == "semantic"]) == 8869

    assert data[0].shape == (4, )


def test_bigger_analogy():
    data = nlp.data.BiggerAnalogyTestSet(root='tests/data/bigger_analogy')

    assert data[0].shape == (4, )
    assert len(data) == 98000

=======
@flaky(max_runs=2, min_passes=1)
def test_googleanalogy():
    data = nlp.data.GoogleAnalogyTestSet(
        root=os.path.join('tests', 'externaldata', 'google_analogy'))
    assert len(data[0]) == 4
    assert len(data) == 10675 + 8869


@flaky(max_runs=2, min_passes=1)
def test_bigger_analogy():
    data = nlp.data.BiggerAnalogyTestSet(
        root=os.path.join('tests', 'externaldata', 'bigger_analogy'))
    assert len(data[0]) == 4
    assert len(data) == 98000


###############################################################################
# CONLL
###############################################################################
@flaky(max_runs=2, min_passes=1)
def test_conll2000():
    train = nlp.data.CoNLL2000(segment='train', root=os.path.join(
        'tests', 'externaldata', 'conll2000'))
    test = nlp.data.CoNLL2000(segment='test', root=os.path.join(
        'tests', 'externaldata', 'conll2000'))
    assert len(train) == 8936, len(train)
    assert len(test) == 2012, len(test)

    for i, (data, pos, chk) in enumerate(train):
        assert all(isinstance(d, _str_types) for d in data), data
        assert all(isinstance(p, _str_types) for p in pos), pos
        assert all(isinstance(c, _str_types) for c in chk), chk

    for i, (data, pos, chk) in enumerate(test):
        assert all(isinstance(d, _str_types) for d in data), data
        assert all(isinstance(p, _str_types) for p in pos), pos
        assert all(isinstance(c, _str_types) for c in chk), chk


@flaky(max_runs=2, min_passes=1)
def test_conll2001():
    for part in range(1, 4):
        train = nlp.data.CoNLL2001(part, segment='train', root=os.path.join(
            'tests', 'externaldata', 'conll2001'))
        testa = nlp.data.CoNLL2001(part, segment='testa', root=os.path.join(
            'tests', 'externaldata', 'conll2001'))
        testb = nlp.data.CoNLL2001(part, segment='testb', root=os.path.join(
            'tests', 'externaldata', 'conll2001'))
        assert len(train) == 8936, len(train)
        assert len(testa) == 2012, len(testa)
        assert len(testb) == 1671, len(testb)

        for dataset in [train, testa, testb]:
            for i, (data, pos, chk, clause) in enumerate(dataset):
                assert all(isinstance(d, _str_types) for d in data), data
                assert all(isinstance(p, _str_types) for p in pos), pos
                assert all(isinstance(c, _str_types) for c in chk), chk
                assert all(isinstance(i, _str_types) for i in clause), clause


@flaky(max_runs=2, min_passes=1)
@pytest.mark.parametrize('segment,length', [
    ('train', 15806),
    ('testa', 2895),
    ('testb', 5195),
])
def test_conll2002_ned(segment, length):
    dataset = nlp.data.CoNLL2002('ned', segment=segment, root=os.path.join(
        'tests', 'externaldata', 'conll2002'))
    assert len(dataset) == length, len(dataset)
    for i, (data, pos, ner) in enumerate(dataset):
        assert all(isinstance(d, _str_types) for d in data), data
        assert all(isinstance(p, _str_types) for p in pos), pos
        assert all(isinstance(n, _str_types) for n in ner), ner


@flaky(max_runs=2, min_passes=1)
@pytest.mark.parametrize('segment,length', [
    ('train', 8323),
    ('testa', 1915),
    ('testb', 1517),
])
def test_conll2002_esp(segment, length):
    dataset = nlp.data.CoNLL2002('esp', segment=segment, root=os.path.join(
        'tests', 'externaldata', 'conll2002'))
    assert len(dataset) == length, len(dataset)
    for i, (data, ner) in enumerate(dataset):
        assert all(isinstance(d, _str_types) for d in data), data
        assert all(isinstance(n, _str_types) for n in ner), ner


@flaky(max_runs=2, min_passes=1)
@pytest.mark.parametrize('segment,length', [
    ('train', 8936),
    ('dev', 2012),
    ('test', 1671),
])
def test_conll2004(segment, length):
    dataset = nlp.data.CoNLL2004(segment=segment, root=os.path.join(
        'tests', 'externaldata', 'conll2004'))
    assert len(dataset) == length, len(dataset)

    for i, x in enumerate(dataset):
        assert len(x) >= 6, x
        assert all(isinstance(d, _str_types) for f in x for d in f), x
        assert max(len(f) for f in x) == min(len(f) for f in x), x


@flaky(max_runs=2, min_passes=1)
def test_ud21():
    test_langs = list(nlp._constants.UD21_DATA_FILE_SHA1.items())
    random.shuffle(test_langs)
    test_langs = test_langs[:30]
    for lang, segments in test_langs:
        segment = list(segments.keys())
        random.shuffle(segment)
        segment = segment[0]
        dataset = nlp.data.UniversalDependencies21(
            lang=lang, segment=segment, root=os.path.join(
                'tests', 'externaldata', 'ud2.1'))
        print('processing {}: {}'.format(lang, segment))
        for i, x in enumerate(dataset):
            assert len(x) >= 9, x
            assert all(isinstance(d, _str_types) for f in x for d in f), x
            assert max(len(f) for f in x) == min(len(f) for f in x)


###############################################################################
# Translation
###############################################################################
def test_iwlst2015():
    # Test en to vi
    train_en_vi = nlp.data.IWSLT2015(segment='train', root='tests/data/iwlst2015')
    val_en_vi = nlp.data.IWSLT2015(segment='val', root='tests/data/iwlst2015')
    test_en_vi = nlp.data.IWSLT2015(segment='test', root='tests/data/iwlst2015')
    assert len(train_en_vi) == 133166
    assert len(val_en_vi) == 1553
    assert len(test_en_vi) == 1268

    en_vocab, vi_vocab = train_en_vi.src_vocab, train_en_vi.tgt_vocab
    assert len(en_vocab) == 17191
    assert len(vi_vocab) == 7709

    train_vi_en = nlp.data.IWSLT2015(segment='train', src_lang='vi', tgt_lang='en',
                                     root='tests/data/iwlst2015')
    vi_vocab, en_vocab = train_vi_en.src_vocab, train_vi_en.tgt_vocab
    assert len(en_vocab) == 17191
    assert len(vi_vocab) == 7709
    for i in range(10):
        lhs = train_en_vi[i]
        rhs = train_vi_en[i]
        assert lhs[0] == rhs[1] and rhs[0] == lhs[1]


def test_wmt2016bpe():
    train = nlp.data.WMT2016BPE(segment='train', src_lang='en', tgt_lang='de',
                                root='tests/data/wmt2016')
    newstests = [nlp.data.WMT2016BPE(segment='newstest%d' %i, src_lang='en', tgt_lang='de',
                                     root='tests/data/wmt2016') for i in range(2012, 2017)]
    assert len(train) == 4500966
    assert tuple(len(ele) for ele in newstests) == (3003, 3000, 3003, 2169, 2999)
>>>>>>> d4634077

    newstest_2012_2015 = nlp.data.WMT2016BPE(segment=['newstest%d' %i for i in range(2012, 2016)],
                                             src_lang='en', tgt_lang='de', root='tests/data/wmt2016')
    assert len(newstest_2012_2015) == 3003 + 3000 + 3003 + 2169
    en_vocab, de_vocab = train.src_vocab, train.tgt_vocab
    assert len(en_vocab) == 36548
    assert len(de_vocab) == 36548<|MERGE_RESOLUTION|>--- conflicted
+++ resolved
@@ -165,23 +165,6 @@
         assert score == 0
 
 
-<<<<<<< HEAD
-def test_text8():
-    train = nlp.data.Text8(root='tests/data/text8', segment='train')
-    assert len(train) == 1, len(train)
-    assert len(train[0]) == 17005207, len(train[0])
-
-
-###############################################################################
-# Word similarity and relatedness datasets
-###############################################################################
-def test_wordsim353():
-    for segment, length in [("relatedness", 252), ("similarity", 203)]:
-        data = nlp.data.WordSim353(
-            root='tests/data/wordsim353', segment=segment)
-        assert len(data) == length, len(data)
-        assert float(data[0][2])
-=======
 ###############################################################################
 # Word similarity and relatedness datasets
 ###############################################################################
@@ -203,48 +186,10 @@
             'tests', 'externaldata', 'wordsim353'))
         assert len(data) == length, len(data)
         _assert_similarity_dataset(data)
->>>>>>> d4634077
 
 
 def test_men():
     for segment, length in [("full", 3000), ("dev", 2000), ("test", 1000)]:
-<<<<<<< HEAD
-        data = nlp.data.MEN(root='tests/data/men', segment=segment)
-        assert len(data) == length, len(data)
-        assert float(data[0][2])
-
-
-def test_radinsky_mturk():
-    data = nlp.data.RadinskyMTurk(root='tests/data/radinsky')
-    assert len(data) == 287
-    assert float(data[0][2])
-
-
-def test_rare_words():
-    data = nlp.data.RareWords(root='tests/data/rarewords')
-    assert len(data) == 2034
-    assert float(data[0][2])
-
-
-def test_simlex999():
-    data = nlp.data.SimLex999(root='tests/data/simlex999')
-    assert len(data) == 999
-    assert float(data[0][3])
-
-
-def test_simverb3500():
-    data = nlp.data.SimVerb3500(root='tests/data/simverb3500')
-    assert len(data) == 3500
-    assert float(data[0][3])
-
-
-def test_semeval17task2():
-    for segment, length in [("trial", 18), ("test", 500)]:
-        data = nlp.data.SemEval17Task2(
-            root='tests/data/semeval17task2', segment=segment)
-        assert len(data) == length
-        assert float(data[0][2])
-=======
         data = nlp.data.MEN(
             root=os.path.join('tests', 'data', 'men'), segment=segment)
         assert len(data) == length, len(data)
@@ -309,30 +254,11 @@
             segment=segment)
         assert len(data) == length
         _assert_similarity_dataset(data)
->>>>>>> d4634077
 
 
 ###############################################################################
 # Word analogy datasets
 ###############################################################################
-<<<<<<< HEAD
-def test_googleanalogy():
-    data = nlp.data.GoogleAnalogyTestSet(root='tests/data/google_analogy')
-
-    df = data._data
-    assert len(df[df["group"] == "syntactic"]) == 10675
-    assert len(df[df["group"] == "semantic"]) == 8869
-
-    assert data[0].shape == (4, )
-
-
-def test_bigger_analogy():
-    data = nlp.data.BiggerAnalogyTestSet(root='tests/data/bigger_analogy')
-
-    assert data[0].shape == (4, )
-    assert len(data) == 98000
-
-=======
 @flaky(max_runs=2, min_passes=1)
 def test_googleanalogy():
     data = nlp.data.GoogleAnalogyTestSet(
@@ -494,7 +420,6 @@
                                      root='tests/data/wmt2016') for i in range(2012, 2017)]
     assert len(train) == 4500966
     assert tuple(len(ele) for ele in newstests) == (3003, 3000, 3003, 2169, 2999)
->>>>>>> d4634077
 
     newstest_2012_2015 = nlp.data.WMT2016BPE(segment=['newstest%d' %i for i in range(2012, 2016)],
                                              src_lang='en', tgt_lang='de', root='tests/data/wmt2016')
